// Copyright 2025 Arion Yau
//
// Licensed under the Apache License, Version 2.0 (the "License");
// you may not use this file except in compliance with the License.
// You may obtain a copy of the License at
//
//     http://www.apache.org/licenses/LICENSE-2.0
//
// Unless required by applicable law or agreed to in writing, software
// distributed under the License is distributed on an "AS IS" BASIS,
// WITHOUT WARRANTIES OR CONDITIONS OF ANY KIND, either express or implied.
// See the License for the specific language governing permissions and
// limitations under the License.

package hub

import (
	"context"
	"encoding/json"
	"fmt"
	"sync"
	"time"

	"github.com/rs/zerolog"
	"lucas/internal/hermes"
	"lucas/internal/logger"
)

// WorkerService integrates Hermes worker with hub functionality
type WorkerService struct {
	config    *Config
	deviceMgr *DeviceManager
	workers   map[string]*hermes.HermesWorker
	logger    zerolog.Logger
	ctx       context.Context
	cancel    context.CancelFunc
	stats     *WorkerServiceStats
	mutex     sync.RWMutex
}

// WorkerServiceStats represents statistics for the worker service
type WorkerServiceStats struct {
	RegisteredServices int                            `json:"registered_services"`
	ActiveWorkers      int                            `json:"active_workers"`
	TotalRequests      int                            `json:"total_requests"`
	FailedRequests     int                            `json:"failed_requests"`
	StartTime          time.Time                      `json:"start_time"`
	LastRequest        time.Time                      `json:"last_request"`
	ServiceStats       map[string]*ServiceWorkerStats `json:"service_stats"`
}

// ServiceWorkerStats represents statistics for a specific service worker
type ServiceWorkerStats struct {
	ServiceName     string    `json:"service_name"`
	RequestsHandled int       `json:"requests_handled"`
	RequestsFailed  int       `json:"requests_failed"`
	LastRequest     time.Time `json:"last_request"`
	IsConnected     bool      `json:"is_connected"`
	WorkerIdentity  string    `json:"worker_identity"`
}

// DeviceServiceHandler removed - using single HubServiceHandler for all devices

// HubServiceHandler handles requests for any device through the hub
type HubServiceHandler struct {
	deviceMgr *DeviceManager
	config    *Config
	logger    zerolog.Logger
	stats     *ServiceHandlerStats
	mutex     sync.RWMutex
}

// ServiceHandlerStats represents statistics for a service handler
type ServiceHandlerStats struct {
	RequestsProcessed int       `json:"requests_processed"`
	RequestsFailed    int       `json:"requests_failed"`
	LastRequest       time.Time `json:"last_request"`
	AverageLatency    float64   `json:"average_latency_ms"`
	ErrorRate         float64   `json:"error_rate"`
}

// NewWorkerService creates a new worker service
func NewWorkerService(config *Config, deviceMgr *DeviceManager) *WorkerService {
	ctx, cancel := context.WithCancel(context.Background())

	return &WorkerService{
		config:    config,
		deviceMgr: deviceMgr,
		workers:   make(map[string]*hermes.HermesWorker),
		logger:    logger.New(),
		ctx:       ctx,
		cancel:    cancel,
		stats: &WorkerServiceStats{
			StartTime:    time.Now(),
			ServiceStats: make(map[string]*ServiceWorkerStats),
		},
	}
}

// Start starts the worker service and registers device services
func (ws *WorkerService) Start() error {
	ws.logger.Info().Msg("Starting Hub Worker Service")

	// Register hub as a single worker (not per device type)
	if err := ws.registerHubWorker(); err != nil {
		return fmt.Errorf("failed to register hub worker: %w", err)
	}

	// Start all workers
	for serviceName, worker := range ws.workers {
		if err := worker.Start(); err != nil {
			ws.logger.Error().
				Str("service", serviceName).
				Err(err).
				Msg("Failed to start worker")
			return fmt.Errorf("failed to start worker for service %s: %w", serviceName, err)
		}
	}

	// Start monitoring
	go ws.monitorWorkers()

	// Gateway will auto-detect the hub service when worker registers

	ws.logger.Info().
		Int("registered_services", len(ws.workers)).
		Msg("Hub Worker Service started successfully")

	return nil
}

// Stop stops the worker service and all workers
func (ws *WorkerService) Stop() error {
	ws.logger.Info().Msg("Stopping Hub Worker Service")

	ws.cancel()

	// Stop all workers
	ws.mutex.RLock()
	workers := make(map[string]*hermes.HermesWorker)
	for name, worker := range ws.workers {
		workers[name] = worker
	}
	ws.mutex.RUnlock()

	for serviceName, worker := range workers {
		if err := worker.Stop(); err != nil {
			ws.logger.Error().
				Str("service", serviceName).
				Err(err).
				Msg("Error stopping worker")
		}
	}

	ws.logger.Info().Msg("Hub Worker Service stopped")
	return nil
}

// registerHubWorker registers the hub as a single Hermes worker
func (ws *WorkerService) registerHubWorker() error {
	ws.logger.Info().
		Int("device_count", len(ws.config.Devices)).
		Msg("Registering hub worker")

	// Use hub service name and hub ID as worker identity
	serviceName := "hub.control"
	workerIdentity := ws.config.Hub.ID // Use hub ID directly as worker identity

	// Create hub service handler that can handle all device types
	handler := &HubServiceHandler{
		deviceMgr: ws.deviceMgr,
		config:    ws.config,
		logger:    ws.logger,
		stats:     &ServiceHandlerStats{},
	}

	// Create Hermes worker
	worker := hermes.NewWorker(
		ws.config.Gateway.Endpoint,
		serviceName,
		workerIdentity,
		handler,
	)

	// Configure worker settings for internet reliability
	worker.SetHeartbeat(45 * time.Second)         // Longer heartbeat interval for internet
	worker.SetReconnectInterval(10 * time.Second) // Longer initial reconnect delay

	ws.mutex.Lock()
	ws.workers[serviceName] = worker
	ws.stats.ServiceStats[serviceName] = &ServiceWorkerStats{
		ServiceName:    serviceName,
		WorkerIdentity: workerIdentity,
	}
	ws.stats.RegisteredServices++
	ws.mutex.Unlock()

	ws.logger.Info().
		Str("service", serviceName).
		Str("worker_identity", workerIdentity).
		Msg("Hub worker registered")

	return nil
}

// GetServiceStats returns statistics for all services
func (ws *WorkerService) GetServiceStats() *WorkerServiceStats {
	ws.mutex.RLock()
	defer ws.mutex.RUnlock()

	// Update active workers count
	activeWorkers := 0
	for serviceName, worker := range ws.workers {
		isConnected := worker.IsConnected()
		if serviceStats, exists := ws.stats.ServiceStats[serviceName]; exists {
			serviceStats.IsConnected = isConnected
		}
		if isConnected {
			activeWorkers++
		}
	}

	stats := *ws.stats
	stats.ActiveWorkers = activeWorkers

	// Deep copy service stats
	stats.ServiceStats = make(map[string]*ServiceWorkerStats)
	for name, serviceStats := range ws.stats.ServiceStats {
		statsCopy := *serviceStats
		stats.ServiceStats[name] = &statsCopy
	}

	return &stats
}

// GetWorkerForService returns the worker for a specific service
func (ws *WorkerService) GetWorkerForService(serviceName string) (*hermes.HermesWorker, bool) {
	ws.mutex.RLock()
	defer ws.mutex.RUnlock()
	worker, exists := ws.workers[serviceName]
	return worker, exists
}

// IsServiceActive returns whether a service is active
func (ws *WorkerService) IsServiceActive(serviceName string) bool {
	ws.mutex.RLock()
	defer ws.mutex.RUnlock()

	if worker, exists := ws.workers[serviceName]; exists {
		return worker.IsConnected()
	}
	return false
}

// IsConnected returns whether any workers are connected to the gateway
func (ws *WorkerService) IsConnected() bool {
	ws.mutex.RLock()
	defer ws.mutex.RUnlock()

	for _, worker := range ws.workers {
		if worker.IsConnected() {
			return true
		}
	}
	return false
}

// IsGatewayReachable returns whether the gateway is actually reachable (better health check)
func (ws *WorkerService) IsGatewayReachable() bool {
	ws.mutex.RLock()
	defer ws.mutex.RUnlock()

	// Check if any workers are connected AND recently communicated with gateway
	for _, worker := range ws.workers {
		if worker.IsConnected() {
			// Check if worker has recent heartbeat activity
			stats := worker.GetStats()
			timeSinceLastHeartbeat := time.Since(stats.LastHeartbeatReceived)

			// Consider gateway reachable if heartbeat was recent (within 2 minutes)
			if timeSinceLastHeartbeat < 2*time.Minute {
				return true
			}
		}
	}
	return false
}

// monitorWorkers monitors worker health and statistics
func (ws *WorkerService) monitorWorkers() {
	ticker := time.NewTicker(30 * time.Second)
	defer ticker.Stop()

	ws.logger.Info().Msg("Starting worker monitoring")

	for {
		select {
		case <-ticker.C:
			ws.updateWorkerStats()
		case <-ws.ctx.Done():
			ws.logger.Info().Msg("Worker monitoring stopping")
			return
		}
	}
}

// updateWorkerStats updates statistics for all workers
func (ws *WorkerService) updateWorkerStats() {
	ws.mutex.Lock()
	defer ws.mutex.Unlock()

	for serviceName, worker := range ws.workers {
		if serviceStats, exists := ws.stats.ServiceStats[serviceName]; exists {
			workerStats := worker.GetStats()
			wasConnected := serviceStats.IsConnected
			isConnected := worker.IsConnected()

			serviceStats.RequestsHandled = workerStats.RequestsHandled
			serviceStats.RequestsFailed = workerStats.RequestsFailed
			serviceStats.LastRequest = workerStats.LastRequest
			serviceStats.IsConnected = isConnected

			// Detect reconnection after disconnection
			if !wasConnected && isConnected {
				ws.logger.Info().
					Str("service", serviceName).
					Msg("Worker reconnected - gateway will auto-detect")
			}
		}
	}
}

// DeviceServiceHandler methods removed - using single HubServiceHandler

// HubServiceHandler methods

// Handle implements the hermes.RequestHandler interface for hub service
func (hsh *HubServiceHandler) Handle(request []byte) ([]byte, error) {
	startTime := time.Now()

	hsh.mutex.Lock()
	hsh.stats.RequestsProcessed++
	hsh.stats.LastRequest = startTime
	hsh.mutex.Unlock()

	hsh.logger.Debug().
		Int("request_size", len(request)).
		Msg("Processing hub service request")

	// Parse service request
	var serviceReq hermes.ServiceRequest
	if err := json.Unmarshal(request, &serviceReq); err != nil {
		hsh.recordError()
		return nil, fmt.Errorf("failed to parse service request: %w", err)
	}

	// Validate request
	if err := hermes.ValidateMessage(&serviceReq); err != nil {
		hsh.recordError()
		return nil, fmt.Errorf("invalid service request: %w", err)
	}

	// Process based on action
	var response *hermes.ServiceResponse
	var err error

	switch serviceReq.Action {
	case "execute":
		response, err = hsh.handleExecuteAction(&serviceReq)
	case "list":
		response, err = hsh.handleListAction(&serviceReq)
	case "status":
		response, err = hsh.handleStatusAction(&serviceReq)
	case "info":
		response, err = hsh.handleInfoAction(&serviceReq)
	default:
		hsh.recordError()
		return nil, fmt.Errorf("unknown action: %s", serviceReq.Action)
	}

	if err != nil {
		hsh.recordError()
		// Create error response with nonce
		response = hermes.CreateServiceResponseWithNonce(
			serviceReq.MessageID,
			serviceReq.Service,
			serviceReq.Nonce,
			false,
			nil,
			err,
		)
	}

	// Record latency
	latency := time.Since(startTime)
	hsh.recordLatency(latency)

	// Serialize response
	responseBytes, err := hermes.SerializeServiceResponse(response)
	if err != nil {
		hsh.recordError()
		return nil, fmt.Errorf("failed to serialize response: %w", err)
	}

	hsh.logger.Debug().
		Str("action", serviceReq.Action).
		Str("message_id", serviceReq.MessageID).
		Bool("success", response.Success).
		Dur("latency", latency).
		Msg("Hub service request processed")

	return responseBytes, nil
}

// handleExecuteAction handles device command execution through hub
func (hsh *HubServiceHandler) handleExecuteAction(req *hermes.ServiceRequest) (*hermes.ServiceResponse, error) {
	// Parse device command from payload
	var deviceCmd struct {
		DeviceID string          `json:"device_id"`
		Action   json.RawMessage `json:"action"`
	}

	if err := json.Unmarshal(req.Payload, &deviceCmd); err != nil {
		return nil, fmt.Errorf("failed to parse device command: %w", err)
	}

	if deviceCmd.DeviceID == "" {
		return nil, fmt.Errorf("device_id is required")
	}

	// Execute device action with nonce support
	var response interface{}
	var err error

	if req.Nonce != "" {
		// Use nonce-based deduplication
		deviceResponse, deviceErr := hsh.deviceMgr.ProcessDeviceActionWithNonce(
			deviceCmd.DeviceID,
			req.Nonce,
			deviceCmd.Action,
		)
		response = deviceResponse
		err = deviceErr
	} else {
		// Standard processing without nonce
		deviceResponse, deviceErr := hsh.deviceMgr.ProcessDeviceAction(
			deviceCmd.DeviceID,
			deviceCmd.Action,
		)
		response = deviceResponse
		err = deviceErr
	}

	return hermes.CreateServiceResponseWithNonce(
		req.MessageID,
		req.Service,
		req.Nonce,
		err == nil,
		response,
		err,
	), nil
}

// handleListAction handles device listing requests
func (hsh *HubServiceHandler) handleListAction(req *hermes.ServiceRequest) (*hermes.ServiceResponse, error) {
	hsh.logger.Info().
		Str("hub_id", hsh.config.Hub.ID).
		Str("message_id", req.MessageID).
<<<<<<< HEAD
		Msg("[DEBUG] Hub received device list request")

=======
		Msg("Hub received device list request")
	
>>>>>>> 77ef1c17
	// Get all devices managed by this hub
	devices := make([]interface{}, 0)

	for _, deviceConfig := range hsh.config.Devices {
		hsh.logger.Debug().
			Str("device_id", deviceConfig.ID).
			Str("device_type", deviceConfig.Type).
			Str("device_address", deviceConfig.Address).
<<<<<<< HEAD
			Msg("[DEBUG] Processing device from config")

=======
			Msg("Processing device from config")
		
>>>>>>> 77ef1c17
		// Create device data from static config only - don't call device network operations
		// Device list should work regardless of device online/offline status
		completeDeviceInfo := map[string]interface{}{
			"id":           deviceConfig.ID,           // From config
			"name":         deviceConfig.Model,        // Use model as name
			"type":         deviceConfig.Type,         // From config
			"model":        deviceConfig.Model,        // From config (use model as device model)
			"address":      deviceConfig.Address,      // From config
			"status":       "unknown",                 // Status unknown without network check
			"capabilities": deviceConfig.Capabilities, // From config
		}

		hsh.logger.Info().
			Str("device_id", deviceConfig.ID).
			Str("device_name", deviceConfig.Model).
			Str("device_type", deviceConfig.Type).
			Str("device_model", deviceConfig.Model).
			Str("device_address", deviceConfig.Address).
			Interface("capabilities", deviceConfig.Capabilities).
<<<<<<< HEAD
			Msg("[DEBUG] Hub sending device data")

=======
			Msg("Hub sending device data")
		
>>>>>>> 77ef1c17
		devices = append(devices, completeDeviceInfo)
	}

	responseData := map[string]interface{}{
		"devices": devices,
		"hub_id":  hsh.config.Hub.ID,
		"count":   len(devices),
	}

	hsh.logger.Info().
		Str("hub_id", hsh.config.Hub.ID).
		Int("device_count", len(devices)).
		Interface("response_data", responseData).
		Msg("Hub sending device list response")

	hsh.logger.Info().
		Str("request_message_id", req.MessageID).
		Str("request_service", req.Service).
		Msg("Hub creating response with message ID from request")

	return hermes.CreateServiceResponseWithNonce(
		req.MessageID,
		req.Service,
		req.Nonce,
		true,
		responseData,
		nil,
	), nil
}

// handleStatusAction handles hub status requests
func (hsh *HubServiceHandler) handleStatusAction(req *hermes.ServiceRequest) (*hermes.ServiceResponse, error) {
	hsh.mutex.RLock()
	stats := *hsh.stats
	hsh.mutex.RUnlock()

	// Count total devices managed by hub
	deviceCount := len(hsh.config.Devices)

	statusData := map[string]interface{}{
		"hub_id":             hsh.config.Hub.ID,
		"device_count":       deviceCount,
		"requests_processed": stats.RequestsProcessed,
		"requests_failed":    stats.RequestsFailed,
		"last_request":       stats.LastRequest,
		"average_latency_ms": stats.AverageLatency,
		"error_rate":         stats.ErrorRate,
		"status":             "healthy",
	}

	return hermes.CreateServiceResponseWithNonce(
		req.MessageID,
		req.Service,
		req.Nonce,
		true,
		statusData,
		nil,
	), nil
}

// handleInfoAction handles hub information requests
func (hsh *HubServiceHandler) handleInfoAction(req *hermes.ServiceRequest) (*hermes.ServiceResponse, error) {
	// Collect capabilities from all devices managed by hub
	capabilities := make(map[string]bool)
	devices := make([]string, 0)
	deviceTypes := make(map[string]bool)

	for _, deviceConfig := range hsh.config.Devices {
		devices = append(devices, deviceConfig.ID)
		deviceTypes[deviceConfig.Type] = true
		for _, cap := range deviceConfig.Capabilities {
			capabilities[cap] = true
		}
	}

	// Convert maps to slices
	capSlice := make([]string, 0, len(capabilities))
	for cap := range capabilities {
		capSlice = append(capSlice, cap)
	}

	typeSlice := make([]string, 0, len(deviceTypes))
	for deviceType := range deviceTypes {
		typeSlice = append(typeSlice, deviceType)
	}

	infoData := map[string]interface{}{
		"service_name": "hub.control",
		"hub_id":       hsh.config.Hub.ID,
		"description":  fmt.Sprintf("Hub control service for %s", hsh.config.Hub.ID),
		"capabilities": capSlice,
		"device_ids":   devices,
		"device_types": typeSlice,
		"device_count": len(devices),
		"version":      "1.0.0",
	}

	return hermes.CreateServiceResponseWithNonce(
		req.MessageID,
		req.Service,
		req.Nonce,
		true,
		infoData,
		nil,
	), nil
}

// recordError records a failed request
func (hsh *HubServiceHandler) recordError() {
	hsh.mutex.Lock()
	defer hsh.mutex.Unlock()

	hsh.stats.RequestsFailed++

	// Calculate error rate
	if hsh.stats.RequestsProcessed > 0 {
		hsh.stats.ErrorRate = float64(hsh.stats.RequestsFailed) / float64(hsh.stats.RequestsProcessed)
	}
}

// recordLatency records request latency for statistics
func (hsh *HubServiceHandler) recordLatency(latency time.Duration) {
	hsh.mutex.Lock()
	defer hsh.mutex.Unlock()

	// Simple moving average calculation
	latencyMs := float64(latency.Nanoseconds()) / 1e6

	if hsh.stats.AverageLatency == 0 {
		hsh.stats.AverageLatency = latencyMs
	} else {
		// Exponential moving average with alpha = 0.1
		hsh.stats.AverageLatency = 0.9*hsh.stats.AverageLatency + 0.1*latencyMs
	}
}

// GetStats returns handler statistics
func (hsh *HubServiceHandler) GetStats() *ServiceHandlerStats {
	hsh.mutex.RLock()
	defer hsh.mutex.RUnlock()

	stats := *hsh.stats
	return &stats
}<|MERGE_RESOLUTION|>--- conflicted
+++ resolved
@@ -28,35 +28,35 @@
 
 // WorkerService integrates Hermes worker with hub functionality
 type WorkerService struct {
-	config    *Config
-	deviceMgr *DeviceManager
-	workers   map[string]*hermes.HermesWorker
-	logger    zerolog.Logger
-	ctx       context.Context
-	cancel    context.CancelFunc
-	stats     *WorkerServiceStats
-	mutex     sync.RWMutex
+	config       *Config
+	deviceMgr    *DeviceManager
+	workers      map[string]*hermes.HermesWorker
+	logger       zerolog.Logger
+	ctx          context.Context
+	cancel       context.CancelFunc
+	stats        *WorkerServiceStats
+	mutex        sync.RWMutex
 }
 
 // WorkerServiceStats represents statistics for the worker service
 type WorkerServiceStats struct {
-	RegisteredServices int                            `json:"registered_services"`
-	ActiveWorkers      int                            `json:"active_workers"`
-	TotalRequests      int                            `json:"total_requests"`
-	FailedRequests     int                            `json:"failed_requests"`
-	StartTime          time.Time                      `json:"start_time"`
-	LastRequest        time.Time                      `json:"last_request"`
-	ServiceStats       map[string]*ServiceWorkerStats `json:"service_stats"`
+	RegisteredServices int                              `json:"registered_services"`
+	ActiveWorkers      int                              `json:"active_workers"`
+	TotalRequests      int                              `json:"total_requests"`
+	FailedRequests     int                              `json:"failed_requests"`
+	StartTime          time.Time                        `json:"start_time"`
+	LastRequest        time.Time                        `json:"last_request"`
+	ServiceStats       map[string]*ServiceWorkerStats   `json:"service_stats"`
 }
 
 // ServiceWorkerStats represents statistics for a specific service worker
 type ServiceWorkerStats struct {
-	ServiceName     string    `json:"service_name"`
-	RequestsHandled int       `json:"requests_handled"`
-	RequestsFailed  int       `json:"requests_failed"`
-	LastRequest     time.Time `json:"last_request"`
-	IsConnected     bool      `json:"is_connected"`
-	WorkerIdentity  string    `json:"worker_identity"`
+	ServiceName    string    `json:"service_name"`
+	RequestsHandled int      `json:"requests_handled"`
+	RequestsFailed  int      `json:"requests_failed"`
+	LastRequest    time.Time `json:"last_request"`
+	IsConnected    bool      `json:"is_connected"`
+	WorkerIdentity string    `json:"worker_identity"`
 }
 
 // DeviceServiceHandler removed - using single HubServiceHandler for all devices
@@ -82,7 +82,7 @@
 // NewWorkerService creates a new worker service
 func NewWorkerService(config *Config, deviceMgr *DeviceManager) *WorkerService {
 	ctx, cancel := context.WithCancel(context.Background())
-
+	
 	return &WorkerService{
 		config:    config,
 		deviceMgr: deviceMgr,
@@ -126,6 +126,7 @@
 		Int("registered_services", len(ws.workers)).
 		Msg("Hub Worker Service started successfully")
 
+
 	return nil
 }
 
@@ -165,7 +166,7 @@
 	// Use hub service name and hub ID as worker identity
 	serviceName := "hub.control"
 	workerIdentity := ws.config.Hub.ID // Use hub ID directly as worker identity
-
+	
 	// Create hub service handler that can handle all device types
 	handler := &HubServiceHandler{
 		deviceMgr: ws.deviceMgr,
@@ -183,7 +184,7 @@
 	)
 
 	// Configure worker settings for internet reliability
-	worker.SetHeartbeat(45 * time.Second)         // Longer heartbeat interval for internet
+	worker.SetHeartbeat(45 * time.Second)       // Longer heartbeat interval for internet
 	worker.SetReconnectInterval(10 * time.Second) // Longer initial reconnect delay
 
 	ws.mutex.Lock()
@@ -219,10 +220,10 @@
 			activeWorkers++
 		}
 	}
-
+	
 	stats := *ws.stats
 	stats.ActiveWorkers = activeWorkers
-
+	
 	// Deep copy service stats
 	stats.ServiceStats = make(map[string]*ServiceWorkerStats)
 	for name, serviceStats := range ws.stats.ServiceStats {
@@ -245,7 +246,7 @@
 func (ws *WorkerService) IsServiceActive(serviceName string) bool {
 	ws.mutex.RLock()
 	defer ws.mutex.RUnlock()
-
+	
 	if worker, exists := ws.workers[serviceName]; exists {
 		return worker.IsConnected()
 	}
@@ -256,7 +257,7 @@
 func (ws *WorkerService) IsConnected() bool {
 	ws.mutex.RLock()
 	defer ws.mutex.RUnlock()
-
+	
 	for _, worker := range ws.workers {
 		if worker.IsConnected() {
 			return true
@@ -269,14 +270,14 @@
 func (ws *WorkerService) IsGatewayReachable() bool {
 	ws.mutex.RLock()
 	defer ws.mutex.RUnlock()
-
+	
 	// Check if any workers are connected AND recently communicated with gateway
 	for _, worker := range ws.workers {
 		if worker.IsConnected() {
 			// Check if worker has recent heartbeat activity
 			stats := worker.GetStats()
 			timeSinceLastHeartbeat := time.Since(stats.LastHeartbeatReceived)
-
+			
 			// Consider gateway reachable if heartbeat was recent (within 2 minutes)
 			if timeSinceLastHeartbeat < 2*time.Minute {
 				return true
@@ -314,13 +315,13 @@
 			workerStats := worker.GetStats()
 			wasConnected := serviceStats.IsConnected
 			isConnected := worker.IsConnected()
-
+			
 			serviceStats.RequestsHandled = workerStats.RequestsHandled
 			serviceStats.RequestsFailed = workerStats.RequestsFailed
 			serviceStats.LastRequest = workerStats.LastRequest
 			serviceStats.IsConnected = isConnected
-
-			// Detect reconnection after disconnection
+			
+			// Detect reconnection after disconnection 
 			if !wasConnected && isConnected {
 				ws.logger.Info().
 					Str("service", serviceName).
@@ -337,7 +338,7 @@
 // Handle implements the hermes.RequestHandler interface for hub service
 func (hsh *HubServiceHandler) Handle(request []byte) ([]byte, error) {
 	startTime := time.Now()
-
+	
 	hsh.mutex.Lock()
 	hsh.stats.RequestsProcessed++
 	hsh.stats.LastRequest = startTime
@@ -419,7 +420,7 @@
 		DeviceID string          `json:"device_id"`
 		Action   json.RawMessage `json:"action"`
 	}
-
+	
 	if err := json.Unmarshal(req.Payload, &deviceCmd); err != nil {
 		return nil, fmt.Errorf("failed to parse device command: %w", err)
 	}
@@ -431,7 +432,7 @@
 	// Execute device action with nonce support
 	var response interface{}
 	var err error
-
+	
 	if req.Nonce != "" {
 		// Use nonce-based deduplication
 		deviceResponse, deviceErr := hsh.deviceMgr.ProcessDeviceActionWithNonce(
@@ -466,40 +467,30 @@
 	hsh.logger.Info().
 		Str("hub_id", hsh.config.Hub.ID).
 		Str("message_id", req.MessageID).
-<<<<<<< HEAD
-		Msg("[DEBUG] Hub received device list request")
-
-=======
 		Msg("Hub received device list request")
 	
->>>>>>> 77ef1c17
 	// Get all devices managed by this hub
 	devices := make([]interface{}, 0)
-
+	
 	for _, deviceConfig := range hsh.config.Devices {
 		hsh.logger.Debug().
 			Str("device_id", deviceConfig.ID).
 			Str("device_type", deviceConfig.Type).
 			Str("device_address", deviceConfig.Address).
-<<<<<<< HEAD
-			Msg("[DEBUG] Processing device from config")
-
-=======
 			Msg("Processing device from config")
 		
->>>>>>> 77ef1c17
 		// Create device data from static config only - don't call device network operations
 		// Device list should work regardless of device online/offline status
 		completeDeviceInfo := map[string]interface{}{
 			"id":           deviceConfig.ID,           // From config
-			"name":         deviceConfig.Model,        // Use model as name
-			"type":         deviceConfig.Type,         // From config
-			"model":        deviceConfig.Model,        // From config (use model as device model)
-			"address":      deviceConfig.Address,      // From config
-			"status":       "unknown",                 // Status unknown without network check
+			"name":         deviceConfig.Model,       // Use model as name
+			"type":         deviceConfig.Type,        // From config
+			"model":        deviceConfig.Model,       // From config (use model as device model)
+			"address":      deviceConfig.Address,     // From config
+			"status":       "unknown",                // Status unknown without network check
 			"capabilities": deviceConfig.Capabilities, // From config
 		}
-
+		
 		hsh.logger.Info().
 			Str("device_id", deviceConfig.ID).
 			Str("device_name", deviceConfig.Model).
@@ -507,13 +498,8 @@
 			Str("device_model", deviceConfig.Model).
 			Str("device_address", deviceConfig.Address).
 			Interface("capabilities", deviceConfig.Capabilities).
-<<<<<<< HEAD
-			Msg("[DEBUG] Hub sending device data")
-
-=======
 			Msg("Hub sending device data")
 		
->>>>>>> 77ef1c17
 		devices = append(devices, completeDeviceInfo)
 	}
 
@@ -522,7 +508,7 @@
 		"hub_id":  hsh.config.Hub.ID,
 		"count":   len(devices),
 	}
-
+	
 	hsh.logger.Info().
 		Str("hub_id", hsh.config.Hub.ID).
 		Int("device_count", len(devices)).
@@ -580,7 +566,7 @@
 	capabilities := make(map[string]bool)
 	devices := make([]string, 0)
 	deviceTypes := make(map[string]bool)
-
+	
 	for _, deviceConfig := range hsh.config.Devices {
 		devices = append(devices, deviceConfig.ID)
 		deviceTypes[deviceConfig.Type] = true
@@ -594,21 +580,21 @@
 	for cap := range capabilities {
 		capSlice = append(capSlice, cap)
 	}
-
+	
 	typeSlice := make([]string, 0, len(deviceTypes))
 	for deviceType := range deviceTypes {
 		typeSlice = append(typeSlice, deviceType)
 	}
 
 	infoData := map[string]interface{}{
-		"service_name": "hub.control",
-		"hub_id":       hsh.config.Hub.ID,
-		"description":  fmt.Sprintf("Hub control service for %s", hsh.config.Hub.ID),
-		"capabilities": capSlice,
-		"device_ids":   devices,
-		"device_types": typeSlice,
-		"device_count": len(devices),
-		"version":      "1.0.0",
+		"service_name":   "hub.control",
+		"hub_id":         hsh.config.Hub.ID,
+		"description":    fmt.Sprintf("Hub control service for %s", hsh.config.Hub.ID),
+		"capabilities":   capSlice,
+		"device_ids":     devices,
+		"device_types":   typeSlice,
+		"device_count":   len(devices),
+		"version":        "1.0.0",
 	}
 
 	return hermes.CreateServiceResponseWithNonce(
@@ -625,9 +611,9 @@
 func (hsh *HubServiceHandler) recordError() {
 	hsh.mutex.Lock()
 	defer hsh.mutex.Unlock()
-
+	
 	hsh.stats.RequestsFailed++
-
+	
 	// Calculate error rate
 	if hsh.stats.RequestsProcessed > 0 {
 		hsh.stats.ErrorRate = float64(hsh.stats.RequestsFailed) / float64(hsh.stats.RequestsProcessed)
@@ -638,10 +624,10 @@
 func (hsh *HubServiceHandler) recordLatency(latency time.Duration) {
 	hsh.mutex.Lock()
 	defer hsh.mutex.Unlock()
-
+	
 	// Simple moving average calculation
 	latencyMs := float64(latency.Nanoseconds()) / 1e6
-
+	
 	if hsh.stats.AverageLatency == 0 {
 		hsh.stats.AverageLatency = latencyMs
 	} else {
@@ -654,7 +640,7 @@
 func (hsh *HubServiceHandler) GetStats() *ServiceHandlerStats {
 	hsh.mutex.RLock()
 	defer hsh.mutex.RUnlock()
-
+	
 	stats := *hsh.stats
 	return &stats
 }