--- conflicted
+++ resolved
@@ -28,50 +28,50 @@
 
 // PendingClientRequest represents a pending client request
 type PendingClientRequest struct {
-	MessageID     string
-	Service       string
-	Body          []byte
-	Response      chan []byte
-	Error         chan error
-	Timestamp     time.Time
-	Timeout       time.Duration
-	Nonce         string // Add nonce for correlation
-	FireAndForget bool   // If true, don't wait for response
+	MessageID string
+	Service   string
+	Body      []byte
+	Response  chan []byte
+	Error     chan error
+	Timestamp time.Time
+	Timeout   time.Duration
+	Nonce     string    // Add nonce for correlation
+	FireAndForget bool  // If true, don't wait for response
 }
 
 // ClientStats represents client statistics
 type ClientStats struct {
-	RequestsSent      int       `json:"requests_sent"`
+	RequestsSent     int       `json:"requests_sent"`
 	ResponsesReceived int       `json:"responses_received"`
-	RequestsFailed    int       `json:"requests_failed"`
-	RequestsTimeout   int       `json:"requests_timeout"`
-	LastRequest       time.Time `json:"last_request"`
-	LastResponse      time.Time `json:"last_response"`
-	StartTime         time.Time `json:"start_time"`
-	AverageLatency    float64   `json:"average_latency_ms"`
+	RequestsFailed   int       `json:"requests_failed"`
+	RequestsTimeout  int       `json:"requests_timeout"`
+	LastRequest      time.Time `json:"last_request"`
+	LastResponse     time.Time `json:"last_response"`
+	StartTime        time.Time `json:"start_time"`
+	AverageLatency   float64   `json:"average_latency_ms"`
 }
 
 // HermesClient implements the Hermes Majordomo Protocol client
 type HermesClient struct {
-	broker        string
-	identity      string
-	socket        *zmq4.Socket
-	timeout       time.Duration
-	retries       int
-	pending       map[string]*PendingClientRequest // Keyed by message ID
+	broker       string
+	identity     string
+	socket       *zmq4.Socket
+	timeout      time.Duration
+	retries      int
+	pending      map[string]*PendingClientRequest  // Keyed by message ID
 	pendingNonces map[string]*PendingClientRequest // Keyed by nonce for optional correlation
-	ctx           context.Context
-	cancel        context.CancelFunc
-	logger        zerolog.Logger
-	stats         *ClientStats
-	mutex         sync.RWMutex
-	latencies     []time.Duration
+	ctx          context.Context
+	cancel       context.CancelFunc
+	logger       zerolog.Logger
+	stats        *ClientStats
+	mutex        sync.RWMutex
+	latencies    []time.Duration
 }
 
 // NewClient creates a new Hermes client
 func NewClient(broker, identity string) *HermesClient {
 	ctx, cancel := context.WithCancel(context.Background())
-
+	
 	return &HermesClient{
 		broker:        broker,
 		identity:      identity,
@@ -206,13 +206,8 @@
 // RequestWithTimeout sends a synchronous request with custom timeout
 func (c *HermesClient) RequestWithTimeout(service string, body []byte, timeout time.Duration) ([]byte, error) {
 	messageID := GenerateMessageID()
-<<<<<<< HEAD
-
-	c.logger.Debug().
-=======
 	
 	c.logger.Info().
->>>>>>> 77ef1c17
 		Str("service", service).
 		Str("message_id", messageID).
 		Int("body_size", len(body)).
@@ -259,32 +254,22 @@
 			// Calculate and store latency
 			latency := time.Since(pending.Timestamp)
 			c.recordLatency(latency)
-<<<<<<< HEAD
-
-			c.logger.Debug().
-=======
 			
 			c.logger.Info().
->>>>>>> 77ef1c17
 				Str("service", service).
 				Str("message_id", messageID).
 				Dur("latency", latency).
 				Int("response_size", len(response)).
-<<<<<<< HEAD
-				Msg("Received response")
-
-=======
 				Int("attempt", attempt).
 				Msg("Received successful response")
 			
->>>>>>> 77ef1c17
 			// Clean up pending request
 			c.mutex.Lock()
 			delete(c.pending, messageID)
 			c.stats.ResponsesReceived++
 			c.stats.LastResponse = time.Now()
 			c.mutex.Unlock()
-
+			
 			return response, nil
 		case err := <-pending.Error:
 			lastError = err
@@ -334,7 +319,7 @@
 // RequestAsync sends an asynchronous request to a service
 func (c *HermesClient) RequestAsync(service string, body []byte, callback func([]byte, error)) error {
 	messageID := GenerateMessageID()
-
+	
 	c.logger.Debug().
 		Str("service", service).
 		Str("message_id", messageID).
@@ -381,12 +366,12 @@
 			// Calculate and store latency
 			latency := time.Since(pending.Timestamp)
 			c.recordLatency(latency)
-
+			
 			c.mutex.Lock()
 			c.stats.ResponsesReceived++
 			c.stats.LastResponse = time.Now()
 			c.mutex.Unlock()
-
+			
 			callback(response, nil)
 		case err := <-pending.Error:
 			c.mutex.Lock()
@@ -410,7 +395,7 @@
 // Uses nonce-based correlation for optional response matching
 func (c *HermesClient) RequestFireAndForget(service string, body []byte, nonce string) error {
 	messageID := GenerateMessageID()
-
+	
 	c.logger.Debug().
 		Str("service", service).
 		Str("message_id", messageID).
@@ -545,7 +530,7 @@
 				continue
 			}
 
-			empty := msg[0]    // Should be empty frame
+			empty := msg[0] // Should be empty frame
 			response := msg[1] // Response body
 
 			if len(empty) != 0 {
@@ -605,7 +590,7 @@
 				Str("nonce", resp.Nonce).
 				Bool("fire_and_forget", noncePending.FireAndForget).
 				Msg("Matched response using nonce correlation")
-
+			
 			// For fire-and-forget requests, just log and cleanup
 			if noncePending.FireAndForget {
 				c.mutex.Lock()
@@ -613,14 +598,14 @@
 				c.stats.ResponsesReceived++
 				c.stats.LastResponse = time.Now()
 				c.mutex.Unlock()
-
+				
 				c.logger.Debug().
 					Str("nonce", resp.Nonce).
 					Bool("success", resp.Success).
 					Msg("Received response for fire-and-forget request")
 				return nil
 			}
-
+			
 			// For regular async requests with nonce, use nonce pending request
 			pending = noncePending
 			exists = true
@@ -711,7 +696,7 @@
 		if pending, exists := c.pending[messageID]; exists {
 			delete(c.pending, messageID)
 			c.stats.RequestsTimeout++
-
+			
 			// Notify waiting request of timeout
 			select {
 			case pending.Error <- fmt.Errorf("request timeout"):
