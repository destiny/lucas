// Copyright 2025 Arion Yau
//
// Licensed under the Apache License, Version 2.0 (the "License");
// you may not use this file except in compliance with the License.
// You may obtain a copy of the License at
//
//     http://www.apache.org/licenses/LICENSE-2.0
//
// Unless required by applicable law or agreed to in writing, software
// distributed under the License is distributed on an "AS IS" BASIS,
// WITHOUT WARRANTIES OR CONDITIONS OF ANY KIND, either express or implied.
// See the License for the specific language governing permissions and
// limitations under the License.

package hermes

import (
	"context"
	"encoding/json"
	"fmt"
	"math/rand"
	"sync"
	"time"

	"github.com/pebbe/zmq4"
	"github.com/rs/zerolog"
	"lucas/internal/logger"
)

// WorkerState represents the state of a worker
type WorkerState int

const (
	WorkerStateDisconnected WorkerState = iota
	WorkerStateConnecting
	WorkerStateReady
	WorkerStateWorking
	WorkerStateReconnecting
)

// HermesWorker implements the Hermes Majordomo Protocol worker
type HermesWorker struct {
	broker            string
	service           string
	identity          string
	socket            *zmq4.Socket
	heartbeat         time.Duration
	reconnect         time.Duration
	liveness          int
	handler           RequestHandler
	state             WorkerState
	ctx               context.Context
	cancel            context.CancelFunc
	logger            zerolog.Logger
	stats             *WorkerStats
	mutex             sync.RWMutex
	requestCount      int
	reconnectAttempt  int           // Track reconnection attempts for backoff
	maxReconnectDelay time.Duration // Maximum backoff delay
}

// WorkerStats represents worker statistics
type WorkerStats struct {
	RequestsHandled       int       `json:"requests_handled"`
	RequestsFailed        int       `json:"requests_failed"`
	LastRequest           time.Time `json:"last_request"`
	StartTime             time.Time `json:"start_time"`
	Reconnections         int       `json:"reconnections"`
	CurrentLiveness       int       `json:"current_liveness"`
	State                 string    `json:"state"`
	HeartbeatsSent        int       `json:"heartbeats_sent"`
	HeartbeatsReceived    int       `json:"heartbeats_received"`
	LastHeartbeatSent     time.Time `json:"last_heartbeat_sent"`
	LastHeartbeatReceived time.Time `json:"last_heartbeat_received"`
}

// NewWorker creates a new Hermes worker
func NewWorker(broker, service, identity string, handler RequestHandler) *HermesWorker {
	ctx, cancel := context.WithCancel(context.Background())

	return &HermesWorker{
		broker:            broker,
		service:           service,
		identity:          identity,
		handler:           handler,
		heartbeat:         30 * time.Second, // Default heartbeat interval
		reconnect:         5 * time.Second,  // Default reconnection interval
		liveness:          10,               // Default liveness for internet tolerance
		state:             WorkerStateDisconnected,
		ctx:               ctx,
		cancel:            cancel,
		logger:            logger.New(),
		reconnectAttempt:  0,
		maxReconnectDelay: 60 * time.Second, // Maximum 60 second delay
		stats: &WorkerStats{
			StartTime: time.Now(),
		},
	}
}

// SetHeartbeat sets the heartbeat interval
func (w *HermesWorker) SetHeartbeat(interval time.Duration) {
	w.mutex.Lock()
	defer w.mutex.Unlock()
	w.heartbeat = interval
}

// SetReconnectInterval sets the reconnection interval
func (w *HermesWorker) SetReconnectInterval(interval time.Duration) {
	w.mutex.Lock()
	defer w.mutex.Unlock()
	w.reconnect = interval
}

// Start starts the worker
func (w *HermesWorker) Start() error {
	w.logger.Info().
		Str("broker", w.broker).
		Str("service", w.service).
		Str("identity", w.identity).
		Msg("Starting Hermes worker")

	if err := w.connect(); err != nil {
		return fmt.Errorf("failed to connect to broker: %w", err)
	}

	// Start message processing loop
	go w.messageLoop()

	// Start heartbeat loop
	go w.heartbeatLoop()

	return nil
}

// Stop stops the worker
func (w *HermesWorker) Stop() error {
	w.logger.Info().Msg("Stopping Hermes worker")

	w.mutex.Lock()
	w.state = WorkerStateDisconnected
	w.mutex.Unlock()

	// Send disconnect message
	w.sendDisconnect()

	w.cancel()

	if w.socket != nil {
		if err := w.socket.Close(); err != nil {
			w.logger.Error().Err(err).Msg("Error closing worker socket")
		}
		w.socket = nil
	}

	w.logger.Info().Msg("Hermes worker stopped")
	return nil
}

// connect establishes connection to the broker
func (w *HermesWorker) connect() error {
	w.mutex.Lock()
	w.state = WorkerStateConnecting
	w.mutex.Unlock()

	w.logger.Info().
		Str("broker", w.broker).
		Msg("Connecting to Hermes broker")

	// Create DEALER socket
	socket, err := zmq4.NewSocket(zmq4.DEALER)
	if err != nil {
		return fmt.Errorf("failed to create DEALER socket: %w", err)
	}

	// Set socket identity
	if err = socket.SetIdentity(w.identity); err != nil {
		socket.Close()
		return fmt.Errorf("failed to set socket identity: %w", err)
	}

	// Set socket options
	if err = socket.SetLinger(1000); err != nil {
		socket.Close()
		return fmt.Errorf("failed to set linger: %w", err)
	}

	// Set receive timeout to be longer than heartbeat interval to avoid premature timeouts
	// Use 1.5x heartbeat interval to account for network delays and jitter
	receiveTimeout := time.Duration(float64(w.heartbeat) * 1.5)
	if err = socket.SetRcvtimeo(receiveTimeout); err != nil {
		socket.Close()
		return fmt.Errorf("failed to set receive timeout: %w", err)
	}

	if err = socket.SetSndtimeo(30 * time.Second); err != nil {
		socket.Close()
		return fmt.Errorf("failed to set send timeout: %w", err)
	}

	// Connect to broker
	if err = socket.Connect(w.broker); err != nil {
		socket.Close()
		return fmt.Errorf("failed to connect to broker: %w", err)
	}

	w.socket = socket
	w.liveness = 10

	// Send READY message to register with broker
	if err = w.sendReady(); err != nil {
		socket.Close()
		w.socket = nil
		return fmt.Errorf("failed to send READY message: %w", err)
	}

	w.mutex.Lock()
	w.state = WorkerStateReady
	w.mutex.Unlock()

	w.logger.Info().Msg("Connected to Hermes broker and ready for requests")
	return nil
}

// messageLoop processes incoming messages
func (w *HermesWorker) messageLoop() {
	w.logger.Info().Msg("Starting Hermes worker message loop")

	for {
		select {
		case <-w.ctx.Done():
			w.logger.Info().Msg("Hermes worker message loop stopping")
			return
		default:
			if w.socket == nil {
				time.Sleep(w.reconnect)
				continue
			}

			// Receive message from broker (non-blocking to prevent hang)
			msg, err := w.socket.RecvMessageBytes(zmq4.DONTWAIT)
			if err != nil {
				if err.Error() == "resource temporarily unavailable" {
					// No message available - normal with non-blocking mode
					// Don't decrement liveness here as this is expected behavior
					w.mutex.RLock()
					state := w.state
					w.mutex.RUnlock()

					if state == WorkerStateDisconnected {
						continue
					}
<<<<<<< HEAD

					// Just continue, liveness will be managed by heartbeat success/failure
					continue
				}

				w.logger.Error().Err(err).Msg("Failed to receive message from broker")
=======
					
					// Small sleep to prevent busy waiting while staying responsive
					time.Sleep(10 * time.Millisecond)
					continue
				}
				
				w.logger.Error().Err(err).Msg("Worker failed to receive message from broker")
>>>>>>> 77ef1c17
				w.reconnectToBroker()
				continue
			}

			w.logger.Debug().
				Int("message_parts", len(msg)).
				Str("service", w.service).
				Msg("Worker received message from broker")

			if len(msg) < 2 {
				w.logger.Warn().
					Int("parts_count", len(msg)).
					Msg("Received malformed message (insufficient parts)")
				continue
			}

			empty := msg[0]  // Should be empty frame
			header := msg[1] // Protocol header

			if len(empty) != 0 {
				w.logger.Warn().Msg("Received message without empty delimiter")
				continue
			}

			w.logger.Debug().
				Int("parts_count", len(msg)).
				Str("header_preview", string(header[:min(50, len(header))])+"...").
				Msg("Received message from broker")

			// Reset liveness on any valid message
			w.liveness = 10

			// Parse and handle message
			if err := w.handleMessage(msg[1:]); err != nil {
				w.logger.Error().
					Err(err).
					Msg("Failed to handle message from broker")
			}
		}
	}
}

// handleMessage handles a message from the broker
func (w *HermesWorker) handleMessage(msgParts [][]byte) error {
	if len(msgParts) == 0 {
		return fmt.Errorf("empty message parts")
	}

	// Parse worker message
	var workerMsg WorkerMessage
	if err := json.Unmarshal(msgParts[0], &workerMsg); err != nil {
		return fmt.Errorf("failed to parse worker message: %w", err)
	}

	if workerMsg.Protocol != HERMES_WORKER {
		return fmt.Errorf("invalid protocol: %s", workerMsg.Protocol)
	}

	w.logger.Debug().
		Str("command", workerMsg.Command).
		Str("client_id", workerMsg.ClientID).
		Msg("Handling broker message")

	switch workerMsg.Command {
	case HERMES_REQUEST:
		return w.handleRequest(workerMsg.ClientID, workerMsg.Body, msgParts[1:])
	case HERMES_HEARTBEAT:
		return w.handleHeartbeat()
	case HERMES_DISCONNECT:
		return w.handleDisconnect()
	default:
		return fmt.Errorf("unknown broker command: %s", workerMsg.Command)
	}
}

// handleRequest handles a service request
func (w *HermesWorker) handleRequest(clientID string, body []byte, extraParts [][]byte) error {
	w.mutex.Lock()
	w.state = WorkerStateWorking
	w.requestCount++
	w.stats.LastRequest = time.Now()
	requestNum := w.requestCount
	w.mutex.Unlock()

	w.logger.Info().
		Str("client_id", clientID).
		Int("request_num", requestNum).
		Int("body_size", len(body)).
		Str("service", w.service).
		Msg("Worker processing service request")

	// Use body from extra parts if available (for large messages)
	requestBody := body
	if len(extraParts) > 0 && len(extraParts[0]) > 0 {
		requestBody = extraParts[0]
	}

	// Process request using handler
	var response []byte
	var err error

	if w.handler != nil {
		response, err = w.handler.Handle(requestBody)
	} else {
		err = fmt.Errorf("no request handler configured")
	}

	// Update stats
	w.mutex.Lock()
	if err != nil {
		w.stats.RequestsFailed++
	} else {
		w.stats.RequestsHandled++
	}
	w.state = WorkerStateReady
	w.mutex.Unlock()

	if err != nil {
		w.logger.Error().
			Str("client_id", clientID).
			Int("request_num", requestNum).
			Err(err).
			Msg("Request processing failed")

		// Send error response
		errorResp := CreateServiceResponse("", w.service, false, nil, err)
		response, _ = SerializeServiceResponse(errorResp)
	}

	// Send reply to broker
	if err := w.sendReply(clientID, response); err != nil {
		w.logger.Error().
			Str("client_id", clientID).
			Int("request_num", requestNum).
			Err(err).
			Msg("Failed to send reply")
		return err
	}

	w.logger.Info().
		Str("client_id", clientID).
		Int("request_num", requestNum).
		Int("response_size", len(response)).
		Str("service", w.service).
		Msg("Worker request processed successfully, sending reply")

	return nil
}

// handleHeartbeat handles heartbeat from broker
func (w *HermesWorker) handleHeartbeat() error {
	// Update heartbeat received statistics
	w.mutex.Lock()
	w.stats.HeartbeatsReceived++
	w.stats.LastHeartbeatReceived = time.Now()
	w.mutex.Unlock()

	w.logger.Debug().
		Int("total_received", w.stats.HeartbeatsReceived).
		Msg("Received heartbeat response from broker")
	w.liveness = 10
	return nil
}

// handleDisconnect handles disconnect command from broker
func (w *HermesWorker) handleDisconnect() error {
	w.logger.Info().Msg("Received disconnect command from broker")
	w.reconnectToBroker()
	return nil
}

// sendReady sends READY message to broker
func (w *HermesWorker) sendReady() error {
	if w.socket == nil {
		return fmt.Errorf("socket not initialized")
	}

	msg := &WorkerMessage{
		Protocol: HERMES_WORKER,
		Command:  HERMES_READY,
		Service:  w.service,
	}

	msgBytes, err := SerializeMessage(msg)
	if err != nil {
		return fmt.Errorf("failed to serialize READY message: %w", err)
	}

	_, err = w.socket.SendMessage("", msgBytes)
	if err != nil {
		return fmt.Errorf("failed to send READY message: %w", err)
	}

	w.logger.Debug().
		Str("service", w.service).
		Msg("Sent READY message to broker")

	return nil
}

// sendReply sends reply to broker
func (w *HermesWorker) sendReply(clientID string, body []byte) error {
	if w.socket == nil {
		return fmt.Errorf("socket not initialized")
	}

	msg := &WorkerMessage{
		Protocol: HERMES_WORKER,
		Command:  HERMES_REPLY,
		ClientID: clientID,
		Body:     body,
	}

	msgBytes, err := SerializeMessage(msg)
	if err != nil {
		return fmt.Errorf("failed to serialize REPLY message: %w", err)
	}

	_, err = w.socket.SendMessage("", msgBytes)
	if err != nil {
		return fmt.Errorf("failed to send REPLY message: %w", err)
	}

	w.logger.Debug().
		Str("client_id", clientID).
		Int("body_size", len(body)).
		Msg("Sent REPLY message to broker")

	return nil
}

// sendHeartbeat sends heartbeat to broker
func (w *HermesWorker) sendHeartbeat() error {
	if w.socket == nil {
		return fmt.Errorf("socket not initialized")
	}

	msg := &WorkerMessage{
		Protocol: HERMES_WORKER,
		Command:  HERMES_HEARTBEAT,
	}

	msgBytes, err := SerializeMessage(msg)
	if err != nil {
		return fmt.Errorf("failed to serialize HEARTBEAT message: %w", err)
	}

	_, err = w.socket.SendMessage("", msgBytes)
	if err != nil {
		return fmt.Errorf("failed to send HEARTBEAT message: %w", err)
	}

	// Update heartbeat statistics
	w.mutex.Lock()
	w.stats.HeartbeatsSent++
	w.stats.LastHeartbeatSent = time.Now()
	w.mutex.Unlock()

	w.logger.Debug().
		Int("total_sent", w.stats.HeartbeatsSent).
		Msg("Sent HEARTBEAT message to broker")
	return nil
}

// sendDisconnect sends disconnect message to broker
func (w *HermesWorker) sendDisconnect() error {
	if w.socket == nil {
		return nil // Already disconnected
	}

	msg := &WorkerMessage{
		Protocol: HERMES_WORKER,
		Command:  HERMES_DISCONNECT,
	}

	msgBytes, err := SerializeMessage(msg)
	if err != nil {
		w.logger.Error().Err(err).Msg("Failed to serialize DISCONNECT message")
		return nil // Don't fail shutdown on serialization error
	}

	_, err = w.socket.SendMessage("", msgBytes)
	if err != nil {
		w.logger.Error().Err(err).Msg("Failed to send DISCONNECT message")
		return nil // Don't fail shutdown on send error
	}

	w.logger.Debug().Msg("Sent DISCONNECT message to broker")
	return nil
}

// heartbeatLoop sends periodic heartbeats to broker with jitter
func (w *HermesWorker) heartbeatLoop() {
	// Add jitter to prevent synchronization issues (±5 seconds)
	jitter := time.Duration(rand.Intn(10000)-5000) * time.Millisecond
	interval := w.heartbeat + jitter
	ticker := time.NewTicker(interval)
	defer ticker.Stop()

	w.logger.Info().
		Dur("base_interval", w.heartbeat).
		Dur("actual_interval", interval).
		Msg("Starting Hermes worker heartbeat loop with jitter")

	for {
		select {
		case <-ticker.C:
			w.mutex.RLock()
			state := w.state
			w.mutex.RUnlock()

			if state == WorkerStateReady && w.socket != nil {
				if err := w.sendHeartbeat(); err != nil {
					w.logger.Warn().Err(err).Msg("Failed to send heartbeat")
					w.liveness--
					if w.liveness <= 0 {
						w.reconnectToBroker()
					}
				}
			}

			// Update ticker with new jitter to avoid long-term synchronization
			jitter := time.Duration(rand.Intn(10000)-5000) * time.Millisecond
			newInterval := w.heartbeat + jitter
			ticker.Reset(newInterval)
		case <-w.ctx.Done():
			w.logger.Info().Msg("Hermes worker heartbeat loop stopping")
			return
		}
	}
}

// reconnectToBroker attempts to reconnect to the broker with exponential backoff
func (w *HermesWorker) reconnectToBroker() {
	w.mutex.Lock()
	if w.state == WorkerStateReconnecting {
		w.mutex.Unlock()
		return // Already reconnecting
	}
	w.state = WorkerStateReconnecting
	w.stats.Reconnections++
	w.reconnectAttempt++
	w.mutex.Unlock()

	// Calculate exponential backoff delay with jitter
	// Formula: min(maxDelay, baseDelay * 2^attempt) + jitter
	baseDelay := w.reconnect
	backoffDelay := time.Duration(1<<uint(w.reconnectAttempt-1)) * baseDelay
	if backoffDelay > w.maxReconnectDelay {
		backoffDelay = w.maxReconnectDelay
	}

	// Add jitter (±25% of delay) to prevent thundering herd
	jitterRange := int64(backoffDelay / 4)
	jitter := time.Duration(rand.Int63n(jitterRange*2) - jitterRange)
	actualDelay := backoffDelay + jitter

	w.logger.Warn().
		Int("attempt", w.reconnectAttempt).
		Dur("delay", actualDelay).
		Msg("Reconnecting to broker with exponential backoff")

	// Close existing socket
	if w.socket != nil {
		w.socket.Close()
		w.socket = nil
	}

	// Wait before reconnecting
	time.Sleep(actualDelay)

	// Attempt to reconnect
	if err := w.connect(); err != nil {
		w.logger.Error().
			Err(err).
			Int("attempt", w.reconnectAttempt).
			Msg("Failed to reconnect to broker")
		w.mutex.Lock()
		w.state = WorkerStateDisconnected
		w.mutex.Unlock()

		// Schedule another reconnection attempt
		go func() {
			if w.ctx.Err() == nil { // Only if not shutting down
				w.reconnectToBroker()
			}
		}()
	} else {
		// Reset attempt counter on successful connection
		w.mutex.Lock()
		w.reconnectAttempt = 0
		w.mutex.Unlock()
		w.logger.Info().Msg("Successfully reconnected to broker")
	}
}

// GetStats returns worker statistics
func (w *HermesWorker) GetStats() *WorkerStats {
	w.mutex.RLock()
	defer w.mutex.RUnlock()

	stats := *w.stats
	stats.CurrentLiveness = w.liveness
	stats.State = w.getStateString()
	return &stats
}

// getStateString returns string representation of worker state
func (w *HermesWorker) getStateString() string {
	switch w.state {
	case WorkerStateDisconnected:
		return "disconnected"
	case WorkerStateConnecting:
		return "connecting"
	case WorkerStateReady:
		return "ready"
	case WorkerStateWorking:
		return "working"
	case WorkerStateReconnecting:
		return "reconnecting"
	default:
		return "unknown"
	}
}

// IsConnected returns whether the worker is connected to the broker
func (w *HermesWorker) IsConnected() bool {
	w.mutex.RLock()
	defer w.mutex.RUnlock()
	return w.state == WorkerStateReady || w.state == WorkerStateWorking
}

// GetService returns the service name this worker provides
func (w *HermesWorker) GetService() string {
	return w.service
}

// GetIdentity returns the worker identity
func (w *HermesWorker) GetIdentity() string {
	return w.identity
}<|MERGE_RESOLUTION|>--- conflicted
+++ resolved
@@ -40,44 +40,44 @@
 
 // HermesWorker implements the Hermes Majordomo Protocol worker
 type HermesWorker struct {
-	broker            string
-	service           string
-	identity          string
-	socket            *zmq4.Socket
-	heartbeat         time.Duration
-	reconnect         time.Duration
-	liveness          int
-	handler           RequestHandler
-	state             WorkerState
-	ctx               context.Context
-	cancel            context.CancelFunc
-	logger            zerolog.Logger
-	stats             *WorkerStats
-	mutex             sync.RWMutex
-	requestCount      int
-	reconnectAttempt  int           // Track reconnection attempts for backoff
+	broker          string
+	service         string
+	identity        string
+	socket          *zmq4.Socket
+	heartbeat       time.Duration
+	reconnect       time.Duration
+	liveness        int
+	handler         RequestHandler
+	state           WorkerState
+	ctx             context.Context
+	cancel          context.CancelFunc
+	logger          zerolog.Logger
+	stats           *WorkerStats
+	mutex           sync.RWMutex
+	requestCount    int
+	reconnectAttempt int           // Track reconnection attempts for backoff
 	maxReconnectDelay time.Duration // Maximum backoff delay
 }
 
 // WorkerStats represents worker statistics
 type WorkerStats struct {
-	RequestsHandled       int       `json:"requests_handled"`
-	RequestsFailed        int       `json:"requests_failed"`
-	LastRequest           time.Time `json:"last_request"`
-	StartTime             time.Time `json:"start_time"`
-	Reconnections         int       `json:"reconnections"`
-	CurrentLiveness       int       `json:"current_liveness"`
-	State                 string    `json:"state"`
-	HeartbeatsSent        int       `json:"heartbeats_sent"`
-	HeartbeatsReceived    int       `json:"heartbeats_received"`
-	LastHeartbeatSent     time.Time `json:"last_heartbeat_sent"`
+	RequestsHandled     int       `json:"requests_handled"`
+	RequestsFailed      int       `json:"requests_failed"`
+	LastRequest         time.Time `json:"last_request"`
+	StartTime           time.Time `json:"start_time"`
+	Reconnections       int       `json:"reconnections"`
+	CurrentLiveness     int       `json:"current_liveness"`
+	State               string    `json:"state"`
+	HeartbeatsSent      int       `json:"heartbeats_sent"`
+	HeartbeatsReceived  int       `json:"heartbeats_received"`
+	LastHeartbeatSent   time.Time `json:"last_heartbeat_sent"`
 	LastHeartbeatReceived time.Time `json:"last_heartbeat_received"`
 }
 
 // NewWorker creates a new Hermes worker
 func NewWorker(broker, service, identity string, handler RequestHandler) *HermesWorker {
 	ctx, cancel := context.WithCancel(context.Background())
-
+	
 	return &HermesWorker{
 		broker:            broker,
 		service:           service,
@@ -246,18 +246,10 @@
 					w.mutex.RLock()
 					state := w.state
 					w.mutex.RUnlock()
-
+					
 					if state == WorkerStateDisconnected {
 						continue
 					}
-<<<<<<< HEAD
-
-					// Just continue, liveness will be managed by heartbeat success/failure
-					continue
-				}
-
-				w.logger.Error().Err(err).Msg("Failed to receive message from broker")
-=======
 					
 					// Small sleep to prevent busy waiting while staying responsive
 					time.Sleep(10 * time.Millisecond)
@@ -265,7 +257,6 @@
 				}
 				
 				w.logger.Error().Err(err).Msg("Worker failed to receive message from broker")
->>>>>>> 77ef1c17
 				w.reconnectToBroker()
 				continue
 			}
@@ -282,7 +273,7 @@
 				continue
 			}
 
-			empty := msg[0]  // Should be empty frame
+			empty := msg[0] // Should be empty frame
 			header := msg[1] // Protocol header
 
 			if len(empty) != 0 {
@@ -292,7 +283,7 @@
 
 			w.logger.Debug().
 				Int("parts_count", len(msg)).
-				Str("header_preview", string(header[:min(50, len(header))])+"...").
+				Str("header_preview", string(header[:min(50, len(header))]) + "...").
 				Msg("Received message from broker")
 
 			// Reset liveness on any valid message
@@ -366,7 +357,7 @@
 	// Process request using handler
 	var response []byte
 	var err error
-
+	
 	if w.handler != nil {
 		response, err = w.handler.Handle(requestBody)
 	} else {
@@ -586,7 +577,7 @@
 					}
 				}
 			}
-
+			
 			// Update ticker with new jitter to avoid long-term synchronization
 			jitter := time.Duration(rand.Intn(10000)-5000) * time.Millisecond
 			newInterval := w.heartbeat + jitter
@@ -613,16 +604,16 @@
 	// Calculate exponential backoff delay with jitter
 	// Formula: min(maxDelay, baseDelay * 2^attempt) + jitter
 	baseDelay := w.reconnect
-	backoffDelay := time.Duration(1<<uint(w.reconnectAttempt-1)) * baseDelay
+	backoffDelay := time.Duration(1 << uint(w.reconnectAttempt-1)) * baseDelay
 	if backoffDelay > w.maxReconnectDelay {
 		backoffDelay = w.maxReconnectDelay
 	}
-
+	
 	// Add jitter (±25% of delay) to prevent thundering herd
 	jitterRange := int64(backoffDelay / 4)
 	jitter := time.Duration(rand.Int63n(jitterRange*2) - jitterRange)
 	actualDelay := backoffDelay + jitter
-
+	
 	w.logger.Warn().
 		Int("attempt", w.reconnectAttempt).
 		Dur("delay", actualDelay).
@@ -646,7 +637,7 @@
 		w.mutex.Lock()
 		w.state = WorkerStateDisconnected
 		w.mutex.Unlock()
-
+		
 		// Schedule another reconnection attempt
 		go func() {
 			if w.ctx.Err() == nil { // Only if not shutting down
